--- conflicted
+++ resolved
@@ -172,14 +172,9 @@
 @app.on_event("startup")
 def load_and_train():
     global models, feature_names, importances, accuracies, encoder
-<<<<<<< HEAD
-    os.makedirs("predicted_data", exist_ok=True)
-    base_path = "/Users/254428/PycharmProjects/USTHackathon/Plav"
-=======
 
     base_path = pathlib.Path(__file__).parent / "Plav"
     os.makedirs("predicted_data", exist_ok=True)
->>>>>>> b96e1227
     dfs = [pd.read_csv(os.path.join(base_path, file)) for file in os.listdir(base_path) if file.endswith(".csv")]
     df = pd.concat(dfs, ignore_index=True)
 
@@ -281,22 +276,6 @@
                 "accuracy": round(accuracies.get(target, 0), 3),
                 "feature_contributions_percent": sorted_contrib
             }
-<<<<<<< HEAD
-=======
-        data_ = {
-            "date": req.date,
-            "temperature": req.temperature,
-            "humidity": req.humidity,
-            "is_raining": req.is_raining,
-            "is_sunny": req.is_sunny,
-            "is_weekend": int(pd.to_datetime(req.date).dayofweek in [5, 6]),
-            "is_holiday": req.is_holiday,
-            "holiday_name": req.holiday_name,
-            "predictions": predictions,
-        }
-        if req.filter and predictions.get(req.filter):
-            predictions = {req.filter: predictions.get(req.filter)}
->>>>>>> b96e1227
         data = {
             "date": req.date,
             "temperature": req.temperature,
@@ -310,16 +289,11 @@
             # "model_insights": insights
         }
         # for updated csv
-<<<<<<< HEAD
         upsert_csv_row_pandas([data])
-=======
-        upsert_csv_row_pandas([data_])
->>>>>>> b96e1227
         return JSONResponse(content=data)
 
     except Exception as e:
-        raise e
-        # return JSONResponse(status_code=500, content={"error": str(e)})
+        return JSONResponse(status_code=500, content={"error": str(e)})
 
 
 @app.post("/predict-week")
